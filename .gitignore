# Binaries for programs and plugins
*.exe
*.exe~
*.dll
*.so
*.dylib

# Test binary, built with `go test -c`
*.test

# Output of the go coverage tool, specifically when used with LiteIDE
coverage.out
coverage.xml

# Dependency directories (remove the comment below to include it)
# vendor/

/_antlr-grammars/

/compiled*/

.vscode/launch.json

# Go generated template files
secret.js.tmpl
keyvalue.js.tmpl 

#OS X things
*.DS_Store*

node_modules/
/*.yaml
<<<<<<< HEAD

# binaries
/engine
/iac
/klotho
=======
/_samples/

go.work
go.work.sum


/engine
/iac
/klotho

*.gv
*.gv.svg

*.log
>>>>>>> 6ebee99a
<|MERGE_RESOLUTION|>--- conflicted
+++ resolved
@@ -30,13 +30,6 @@
 
 node_modules/
 /*.yaml
-<<<<<<< HEAD
-
-# binaries
-/engine
-/iac
-/klotho
-=======
 /_samples/
 
 go.work
@@ -50,5 +43,4 @@
 *.gv
 *.gv.svg
 
-*.log
->>>>>>> 6ebee99a
+*.log