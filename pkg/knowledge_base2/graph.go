package knowledgebase2

import (
	"errors"
	"fmt"
	"reflect"

	"github.com/dominikbraun/graph"
	construct "github.com/klothoplatform/klotho/pkg/construct2"
	"github.com/klothoplatform/klotho/pkg/graph_addons"
	"github.com/klothoplatform/klotho/pkg/set"
)

type (
	// DependencyLayer represents how far away a resource to return for the [Upstream]/[Downstream] methods.
	// 1. ResourceLocalLayer (layer 1) represents any unique resources the target resource needs to be operational,
	//    transitively.
	// 2. ResourceGlueLayer (layer 2) represents all upstream/downstream resources that represent glue.
	//  This will not include any other functional resources and will stopsearching paths
	//  once a functional resource is reached.
	// 3. FirstFunctionalLayer (layer 3) represents all upstream/downstream resources that represent glue and
	//  the first functional resource in other paths from the target resource.
	DependencyLayer string
)

const (

	// ResourceLocalLayer (layer 1)
	ResourceLocalLayer DependencyLayer = "local"
	// ResourceDirectLayer (layer 2)
	ResourceDirectLayer DependencyLayer = "direct"
	// ResourceGlueLayer (layer 2)
	ResourceGlueLayer DependencyLayer = "glue"
	// FirstFunctionalLayer (layer 3)
	FirstFunctionalLayer DependencyLayer = "first"
	// AllDepsLayer (layer 4)
	AllDepsLayer DependencyLayer = "all"
)

func resourceLocal(
	dag construct.Graph,
	kb TemplateKB,
	rid construct.ResourceId,
	ids set.Set[construct.ResourceId],
) graph_addons.WalkGraphFunc[construct.ResourceId] {
	return func(path graph_addons.Path[construct.ResourceId], nerr error) error {
		if len(path) <= 1 {
			// skip source, this shouldn't happen but just in case
			return nil
		}
		// Since we're skipping the path if it doesn't match, we only need to check the most recently added (ie, the last)
		// resource in the path.
		last := path[len(path)-1]
		prevLast := path[len(path)-2]
		sideEffect, err := IsOperationalResourceSideEffect(dag, kb, prevLast, last)
		if err != nil {
			return errors.Join(nerr, err)
		}
		if !sideEffect {
			return graph_addons.SkipPath
		}
		ids.Add(last)
		return nil
	}
}

func resourceDirect(
	dag construct.Graph,
	ids set.Set[construct.ResourceId],
) graph_addons.WalkGraphFunc[construct.ResourceId] {
	return func(path graph_addons.Path[construct.ResourceId], nerr error) error {
		id := path[len(path)-1]
		if ids != nil {
			ids.Add(id)
		}
		return graph_addons.SkipPath
	}
}

func resourceGlue(
	kb TemplateKB,
	ids set.Set[construct.ResourceId],
) graph_addons.WalkGraphFunc[construct.ResourceId] {
	return func(path graph_addons.Path[construct.ResourceId], nerr error) error {
		id := path[len(path)-1]
		if GetFunctionality(kb, id) == Unknown {
			if ids != nil {
				ids.Add(id)
			}
			return nil
		}
		return graph_addons.SkipPath
	}
}

func firstFunctional(
	kb TemplateKB,
	ids set.Set[construct.ResourceId],
) graph_addons.WalkGraphFunc[construct.ResourceId] {
	return func(path graph_addons.Path[construct.ResourceId], nerr error) error {
		id := path[len(path)-1]
		if ids != nil {
			ids.Add(id)
		}
		if GetFunctionality(kb, id) == Unknown {
			return nil
		}
		return graph_addons.SkipPath
	}
}

func allDeps(
	ids set.Set[construct.ResourceId],
) graph_addons.WalkGraphFunc[construct.ResourceId] {
	resourceSet := set.Set[construct.ResourceId]{}
	return func(path graph_addons.Path[construct.ResourceId], nerr error) error {
		id := path[len(path)-1]
<<<<<<< HEAD
		if ids != nil && !resourceSet.Contains(id) {
			(*ids) = append(*ids, id)
=======
		if ids != nil {
			ids.Add(id)
>>>>>>> 32f026fe
		}
		resourceSet.Add(id)
		return nil
	}
}

// DependenciesSkipEdgeLayer returns a function which can be used in calls to
// [construct.DownstreamDependencies] and [construct.UpstreamDependencies].
func DependenciesSkipEdgeLayer(
	dag construct.Graph,
	kb TemplateKB,
	rid construct.ResourceId,
	layer DependencyLayer,
) func(construct.Edge) bool {
	switch layer {
	case ResourceLocalLayer:
		return func(e construct.Edge) bool {
			isSideEffect, err := IsOperationalResourceSideEffect(dag, kb, rid, e.Target)
			return err != nil || !isSideEffect
		}

	case ResourceGlueLayer:
		return func(e construct.Edge) bool {
			return GetFunctionality(kb, e.Target) != Unknown
		}

	case FirstFunctionalLayer:
		return func(e construct.Edge) bool {
			// Keep the source -> X edges, since source likely is != Unknown
			if e.Source == rid {
				return false
			}
			// Unknown -> X edges are not interesting, keep those
			if GetFunctionality(kb, e.Source) == Unknown {
				return false
			}
			// Since source is now != Unknown, only keep edges w/ target == Unknown
			return GetFunctionality(kb, e.Target) != Unknown
		}

	default:
		fallthrough
	case AllDepsLayer:
		return construct.DontSkipEdges
	}
}

func Downstream(dag construct.Graph, kb TemplateKB, rid construct.ResourceId, layer DependencyLayer) ([]construct.ResourceId, error) {
	result := set.Set[construct.ResourceId]{}
	var f graph_addons.WalkGraphFunc[construct.ResourceId]
	switch layer {
	case ResourceLocalLayer:
		f = resourceLocal(dag, kb, rid, result)
	case ResourceDirectLayer:
		// use a more performant implementation for direct since we can use the edges directly.
		edges, err := dag.Edges()
		if err != nil {
			return nil, err
		}
		var ids []construct.ResourceId
		for _, edge := range edges {
			if edge.Source == rid {
				ids = append(ids, edge.Target)
			}
		}
		return ids, nil
	case ResourceGlueLayer:
		f = resourceGlue(kb, result)
	case FirstFunctionalLayer:
		f = firstFunctional(kb, result)
	case AllDepsLayer:
		f = allDeps(result)
	default:
		return nil, fmt.Errorf("unknown layer %s", layer)
	}
	err := graph_addons.WalkDown(dag, rid, f)
	return result.ToSlice(), err
}

func DownstreamFunctional(dag construct.Graph, kb TemplateKB, resource construct.ResourceId) ([]construct.ResourceId, error) {
	var result []construct.ResourceId
	err := graph_addons.WalkDown(dag, resource, func(path graph_addons.Path[construct.ResourceId], nerr error) error {
		id := path[len(path)-1]
		if GetFunctionality(kb, id) != Unknown {
			result = append(result, id)
			return graph_addons.SkipPath
		}
		return nil
	})
	return result, err
}

func Upstream(dag construct.Graph, kb TemplateKB, rid construct.ResourceId, layer DependencyLayer) ([]construct.ResourceId, error) {
	result := set.Set[construct.ResourceId]{}
	var f graph_addons.WalkGraphFunc[construct.ResourceId]
	switch layer {
	case ResourceLocalLayer:
		f = resourceLocal(dag, kb, rid, result)
	case ResourceDirectLayer:
		// use a more performant implementation for direct since we can use the edges directly.
		edges, err := dag.Edges()
		if err != nil {
			return nil, err
		}
		var ids []construct.ResourceId
		for _, edge := range edges {
			if edge.Target == rid {
				ids = append(ids, edge.Source)
			}
		}
		return ids, nil
	case ResourceGlueLayer:
		f = resourceGlue(kb, result)
	case FirstFunctionalLayer:
		f = firstFunctional(kb, result)
	case AllDepsLayer:
		f = allDeps(result)
	default:
		return nil, fmt.Errorf("unknown layer %s", layer)
	}
	err := graph_addons.WalkUp(dag, rid, f)
	return result.ToSlice(), err
}

func layerWalkFunc(
	dag construct.Graph,
	kb TemplateKB,
	rid construct.ResourceId,
	layer DependencyLayer,
	result set.Set[construct.ResourceId],
) (graph_addons.WalkGraphFunc[construct.ResourceId], error) {
	if result == nil {
		result = set.Set[construct.ResourceId]{}
	}
	switch layer {
	case ResourceLocalLayer:
		return resourceLocal(dag, kb, rid, result), nil
	case ResourceDirectLayer:
		return resourceDirect(dag, result), nil
	case ResourceGlueLayer:
		return resourceGlue(kb, result), nil
	case FirstFunctionalLayer:
		return firstFunctional(kb, result), nil
	case AllDepsLayer:
		return allDeps(result), nil
	default:
		return nil, fmt.Errorf("unknown layer %s", layer)
	}
}

func UpstreamFunctional(dag construct.Graph, kb TemplateKB, resource construct.ResourceId) ([]construct.ResourceId, error) {
	var result []construct.ResourceId
	err := graph_addons.WalkUp(dag, resource, func(path graph_addons.Path[construct.ResourceId], nerr error) error {
		id := path[len(path)-1]
		if GetFunctionality(kb, id) != Unknown {
			result = append(result, id)
			return graph_addons.SkipPath
		}
		return nil
	})
	return result, err
}

func IsOperationalResourceSideEffect(dag construct.Graph, kb TemplateKB, rid, sideEffect construct.ResourceId) (bool, error) {
	template, err := kb.GetResourceTemplate(rid)
	if err != nil {
		return false, fmt.Errorf("error cheecking %s is side effect of %s: %w", sideEffect, rid, err)
	}
	sideEffectResource, err := dag.Vertex(sideEffect)
	if err != nil {
		return false, fmt.Errorf("could not find side effect resource %s: %w", sideEffect, err)
	}
	resource, err := dag.Vertex(rid)
	if err != nil {
		return false, fmt.Errorf("could not find resource %s: %w", rid, err)
	}

	dynCtx := DynamicValueContext{Graph: dag, KnowledgeBase: kb}
	for _, property := range template.Properties {
		ruleSatisfied := false
		rule := property.Details().OperationalRule
		if rule == nil || len(rule.Step.Resources) == 0 {
			continue
		}
		step := rule.Step
		// We only check if the resource selector is a match in terms of properties and classifications (not the actual id)
		// We do this because if we have explicit ids in the selector and someone changes the id of a side effect resource
		// we would no longer think it is a side effect since the id would no longer match.
		// To combat this we just check against type
		for j, resourceSelector := range step.Resources {
			if match, err := resourceSelector.IsMatch(dynCtx, DynamicValueData{Resource: rid}, sideEffectResource); match {
				ruleSatisfied = true
				break
			} else if err != nil {
				return false, fmt.Errorf(
					"error checking if %s is side effect of %s in property %s, resource %d: %w",
					sideEffect, rid, property.Details().Name, j, err,
				)
			}
		}

		if !ruleSatisfied {
			continue
		}

		// If the side effect resource fits the rule we then perform 2 more checks
		// 1. is there a path in the direction of the rule
		// 2. Is the property set with the resource that we are checking for
		if step.Direction == DirectionUpstream {
			resources, err := graph.ShortestPathStable(dag, sideEffect, rid, construct.ResourceIdLess)
			if len(resources) == 0 || err != nil {
				continue
			}
		} else {
			resources, err := graph.ShortestPathStable(dag, rid, sideEffect, construct.ResourceIdLess)
			if len(resources) == 0 || err != nil {
				continue
			}
		}

		propertyVal, err := resource.GetProperty(property.Details().Path)
		if err != nil || propertyVal == nil {
			continue
		}
		val := reflect.ValueOf(propertyVal)
		if val.Kind() == reflect.Array || val.Kind() == reflect.Slice {
			for i := 0; i < val.Len(); i++ {
				if arrId, ok := val.Index(i).Interface().(construct.ResourceId); ok && arrId == sideEffect {
					return true, nil
				}
			}
		} else {
			if val.IsZero() {
				continue
			}
			if valId, ok := val.Interface().(construct.ResourceId); ok && valId == sideEffect {
				return true, nil
			}
		}

	}
	return false, nil
}<|MERGE_RESOLUTION|>--- conflicted
+++ resolved
@@ -115,13 +115,8 @@
 	resourceSet := set.Set[construct.ResourceId]{}
 	return func(path graph_addons.Path[construct.ResourceId], nerr error) error {
 		id := path[len(path)-1]
-<<<<<<< HEAD
-		if ids != nil && !resourceSet.Contains(id) {
-			(*ids) = append(*ids, id)
-=======
 		if ids != nil {
 			ids.Add(id)
->>>>>>> 32f026fe
 		}
 		resourceSet.Add(id)
 		return nil
